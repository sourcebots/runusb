name: CI

on: [push]

jobs:
  lint:
    runs-on: ubuntu-latest
    env:
      FLAKE8: venv/bin/flake8
      MYPY: venv/bin/mypy
    steps:
    - uses: actions/checkout@v4
<<<<<<< HEAD
    - name: Set up Python 3.13
=======
    - name: Set up Python 3.8
>>>>>>> 9f0f4117
      uses: actions/setup-python@v5
      with:
        python-version: 3.13
    - name: Set up virtualenv
      run: python -m venv venv
    - name: Install dependencies
      run: |
        venv/bin/pip install -r script/linting/requirements.txt
        venv/bin/pip install -r script/typing/requirements.txt
    - name: Linting
      run: script/linting/lint
    - name: Type checking
      run: script/typing/check

  build:
    permissions:
      id-token: write  # IMPORTANT: this permission is mandatory for trusted publishing
    runs-on: ubuntu-latest
    needs: lint
    steps:
    - uses: actions/checkout@v4
      with:
        fetch-depth: 0
<<<<<<< HEAD
    - name: Set up Python 3.13
=======
    - name: Set up Python 3.8
>>>>>>> 9f0f4117
      uses: actions/setup-python@v5
      with:
        python-version: "3.13"
    - name: Install dependencies
      run: |
        python -m pip install --upgrade pip build
        # Install package to generate version info
        python -m pip install .
    - name: Build package
      run: |
        python -m build
    - name: Save built package
      uses: actions/upload-artifact@v4
      with:
        name: package
        path: |
          dist
    - name: Publish to PyPi
      if: ${{ github.ref_type == 'tag' }}
      uses: pypa/gh-action-pypi-publish@release/v1
      with:
        print_hash: true<|MERGE_RESOLUTION|>--- conflicted
+++ resolved
@@ -10,11 +10,7 @@
       MYPY: venv/bin/mypy
     steps:
     - uses: actions/checkout@v4
-<<<<<<< HEAD
     - name: Set up Python 3.13
-=======
-    - name: Set up Python 3.8
->>>>>>> 9f0f4117
       uses: actions/setup-python@v5
       with:
         python-version: 3.13
@@ -38,11 +34,7 @@
     - uses: actions/checkout@v4
       with:
         fetch-depth: 0
-<<<<<<< HEAD
     - name: Set up Python 3.13
-=======
-    - name: Set up Python 3.8
->>>>>>> 9f0f4117
       uses: actions/setup-python@v5
       with:
         python-version: "3.13"
