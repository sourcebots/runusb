--- conflicted
+++ resolved
@@ -130,15 +130,9 @@
     logging.basicConfig(
         level=logging.DEBUG,
         handlers=[
-<<<<<<< HEAD
             logging.FileHandler(options.path / LOG_FILE),
-            logging.StreamHandler()
-        ]
-=======
-            logging.FileHandler(os.path.join(options.path, LOG_FILE)),
             logging.StreamHandler(),
         ],
->>>>>>> 56bc2823
     )
     update_file = options.path / UPDATE_FILENAME
 
