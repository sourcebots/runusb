--- conflicted
+++ resolved
@@ -172,13 +172,8 @@
 
     TYPE_CLOSE_HANDLER = {
         USBType.ROBOT: kill_robot_process,
-<<<<<<< HEAD
-        USBType.UPDATE: open_update_robot_process
+        USBType.UPDATE: noop_close
     } # type: Dict[USBType, TypeCloseHandler]
-=======
-        USBType.UPDATE: noop_close
-    }
->>>>>>> 0da69905
 
     def __init__(self) -> None:
         self.mountpoint_processes = {} # type: Dict[str, subprocess.Popen]
